--- conflicted
+++ resolved
@@ -4,16 +4,6 @@
     long_description = fh.read()
 
 setup(
-<<<<<<< HEAD
-    name='cira',
-    version='2.3.2',
-    description='A simpler library for the alapaca trade api',
-    url='https://github.com/AxelGard/cira',
-    author='Axel Gard',
-    author_email='axel.gard@tutanota.com',
-    license='MIT',
-    packages=['cira'],
-=======
     name="cira",
     version="3.0.0",
     description="A simpler library for the alapaca trade api",
@@ -22,7 +12,6 @@
     author_email="axel.gard@tutanota.com",
     license="MIT",
     packages=["cira"],
->>>>>>> 17a43dcc
     long_description=long_description,
     long_description_content_type="text/markdown",
     install_requires=[
